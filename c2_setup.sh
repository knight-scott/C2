#!/bin/bash
# c2_setup.sh - Harden Avaota-A1 and configure as C2 server with Sliver + BeEF
# Usage: sudo ./c2_setup.sh
# Designed for AvaotaOS (Debian-based) on Avaota-A1 SBC
set -euo pipefail

USER="ops"
SSH_DIR="/home/$USER/.ssh"
AUTHORIZED_KEYS="$SSH_DIR/authorized_keys"
WG_DIR="/etc/wireguard"
C2_DIR="/opt/c2"
SLIVER_DIR="$C2_DIR/sliver"
BEEF_DIR="$C2_DIR/beef"
STATE_DIR="/var/lib/c2_setup"
mkdir -p "$STATE_DIR"

# ----- helper functions -----
log() { echo "[*] $*"; }
warn() { echo "[!] $*"; }

# Persistent markers for idempotency
is_completed() {
    local key="$1"
    [[ -f "$STATE_DIR/$key" ]]
}
mark_completed() {
    local key="$1"
    mkdir -p "$STATE_DIR"
    touch "$STATE_DIR/$key"
}

# Package helpers
pkg_installed() {
    local pkg="$1"
    # dpkg-query returns non-zero for not-installed; we use a safe test
    dpkg-query -W -f='${Status}' "$pkg" 2>/dev/null | grep -q "install ok installed"
}

ensure_pkg() {
    local pkg="$1"
    if pkg_installed "$pkg"; then
        log "Package '$pkg' is already installed - skipping."
        return 0
    fi

    log "Installing package: $pkg"
    # Use apt-get to be a bit more script-friendly; swallow failures but warn
    if ! DEBIAN_FRONTEND=noninteractive apt-get -y install --no-install-recommends "$pkg" >/dev/null 2>&1; then
        warn "Failed to install package '$pkg'. Continuing; you may want to inspect this manually."
        return 1
    fi
    log "Package '$pkg' installed (or apt reported success)."
    return 0
}

ensure_packages() {
    # Accepts list of packages
    for p in "$@"; do
        ensure_pkg "$p" || true
    done
}

# Ensure apt cache updated once (safe if run multiple times)
apt_update_once() {
    if ! is_completed "apt_updated"; then
        log "Updating apt cache and upgrading installed packages..."
        apt-get update -y
        apt-get -y full-upgrade
        mark_completed "apt_updated"
    else
        log "apt already updated in a previous run - skipping update."
    fi
}

# ----- start script -----
log "C2 Server Setup - Avaota-A1 Hardening and Framework Installation"
log "Target frameworks: Sliver C2 + BeEF"
echo ""

# Check if running on Avaota-A1 (basic check)
if ! grep -q "Avaota" /proc/device-tree/model 2>/dev/null && ! grep -q "A527" /proc/cpuinfo 2>/dev/null; then
    echo "[!] Warning: This script is designed for Avaota-A1 SBC. Continuing anyway..."
fi

<<<<<<< HEAD
# Update & upgrade (dempotent via marker)
apt_update_once

log "Installing base security and development packages..."
BASE_PKGS=(
    fail2ban
    wireguard
    wireguard-tools
    git 
    curl 
    wget 
    unzip
    build-essential
    golang-go
    nodejs 
    npm
    ruby 
    ruby-dev
    sqlite3
    nginx
    htop 
    tmux
=======
echo "[*] Updating system packages..."
apt update && apt -y full-upgrade

echo "[*] Installing base security and development packages..."
DEBIAN_FRONTEND=noninteractive apt -y install \
    fail2ban \
    wireguard wireguard-tools \
    git curl wget unzip \
    build-essential \
    golang-go \
    nodejs npm \
    ruby ruby-dev \
    sqlite3 \
    nginx \
    htop tmux \
>>>>>>> 83aa3e31
    jq
)

ensure_packages "${BASE_PKGS[@]}"

# Verify critical packages installed correctly
<<<<<<< HEAD
log "Verifying critical package installation..."
for pkg in wireguard fail2ban git golang-go nginx ruby; do
    if ! pkg_installed "$pkg"; then
        warn "Critical package '$pkg' is NOT installed."
        CRITICAL_PKG_FAILURE=1
=======
echo "[*] Verifying package installation..."
for pkg in wireguard fail2ban git golang-go nginx ruby; do
    if ! dpkg -l | grep -q "^ii.*$pkg"; then
        echo "[!] ERROR: Package $pkg failed to install"
        exit 1
>>>>>>> 83aa3e31
    fi
done

if [[ $CRITICAL_PKG_FAILURE -ne 0 ]]; then
    warn "One or more critical packages failed to install. Inspect apt logs and fix before proceeding."
    # Decide here whether to exit. Keep exit to fail early if critical packages missing
    exit 1
fi

log "All required packages installed successfully"

# Ensure ops user exists and has proper SSH setup
log "Configuring user accounts and SSH access..."
if id -u "$USER" >/dev/null 2>&1; then
    mkdir -p "$SSH_DIR"
    chown "$USER":"$USER" "$SSH_DIR"
    chmod 700 "$SSH_DIR"
    if [[ -f "$AUTHORIZED_KEYS" ]]; then
        chown "$USER":"$USER" "$AUTHORIZED_KEYS"
        chmod 600 "$AUTHORIZED_KEYS"
    fi
    # Add ops to sudo group if not already
    usermod -aG sudo "$USER"
else
    log "User $USER does not exist. Creating user..."
    useradd -m -s /bin/bash -G sudo "$USER"
    mkdir -p "$SSH_DIR"
    chown "$USER":"$USER" "$SSH_DIR"
    chmod 700 "$SSH_DIR"
    log "Please add SSH public keys to $AUTHORIZED_KEYS manually"
fi

# Remove default avaota user for security
log "Removing default avaota user for security..."
if id -u "avaota" >/dev/null 2>&1; then
    # Kill any processes owned by avaota user
    pkill -u avaota || true
    # Remove the user and home directory
    userdel -r avaota
    log "Avaota user removed successfully"
else
    log "Avaota user not found (already removed or never existed)"
fi

# Disable unused user accounts
log "Disabling other system accounts..."
for user in games news uucp proxy www-data backup list irc gnats; do
    if id -u "$user" >/dev/null 2>&1; then
        usermod -s /usr/sbin/nologin "$user" 2>/dev/null || true
    fi
done

log "Hardening SSH configuration..."
# Backup original config
cp /etc/ssh/sshd_config /etc/ssh/sshd_config.backup

# Apply security settings
sed -i 's/^#\?PermitRootLogin.*/PermitRootLogin no/' /etc/ssh/sshd_config
sed -i 's/^#\?PasswordAuthentication.*/PasswordAuthentication no/' /etc/ssh/sshd_config
sed -i 's/^#\?PubkeyAuthentication.*/PubkeyAuthentication yes/' /etc/ssh/sshd_config
sed -i 's/^#\?AuthorizedKeysFile.*/AuthorizedKeysFile .ssh\/authorized_keys/' /etc/ssh/sshd_config
sed -i 's/^#\?MaxAuthTries.*/MaxAuthTries 3/' /etc/ssh/sshd_config
sed -i 's/^#\?ClientAliveInterval.*/ClientAliveInterval 300/' /etc/ssh/sshd_config
sed -i 's/^#\?ClientAliveCountMax.*/ClientAliveCountMax 2/' /etc/ssh/sshd_config

<<<<<<< HEAD
# Restart SSH to apply changes (guarded)
if systemctl list-unit-files | grep -q "^ssh"; then
    systemctl restart ssh || warn "Failed to restart ssh - check journalctl -u ssh"
else
    warn "ssh service unit not found; skipping ssh restart"
fi
log "SSH configuration hardened"
=======
# Restart SSH to apply changes
systemctl restart ssh
>>>>>>> 83aa3e31

# Configure fail2ban only if it's installed
if pkg_installed "fail2ban"; then
    log "Configuring fail2ban..."
    mkdir -p /etc/fail2ban
    cat > /etc/fail2ban/jail.local <<'FAIL2BAN_EOF'
[DEFAULT]
bantime = 3600
findtime = 600
maxretry = 3

[sshd]
enabled = true
port = ssh
filter = sshd
logpath = /var/log/auth.log
maxretry = 3
bantime = 7200
FAIL2BAN_EOF

<<<<<<< HEAD
systemctl enable fail2ban || warn "Failed to enable fail2ban"
systemctl restart fail2ban || warn "Failed to restart fail2ban - check 'journalctl -u fail2ban'"
    log "fail2ban configured and started"
else
    warn "fail2ban package not installed; skipping fail2ban configuration"
fi

# === WireGuard Setup for C2 Server ===
if ! is_completed "wireguard_configured"; then
    log "Setting up WireGuard for C2 server..."
    mkdir -p "$WG_DIR"
    chmod 700 "$WG_DIR"

    PRIV_FILE="$WG_DIR/c2_server_private.key"
    PUB_FILE="$WG_DIR/c2_server_public.key"
    WG_LISTEN_PORT=51821  # Different from concentrator
    LOCAL_WG_ADDR="10.44.0.10/32"

    if [[ ! -f "$PRIV_FILE" ]]; then
        log "Generating WireGuard keypair for C2 server..."
        umask 077
        # ensure wg tool is present; if not, warn but continue
        if command -v wg >/dev/null 2>&1; then
            wg genkey | tee "$PRIV_FILE" | wg pubkey > "$PUB_FILE"
        else
            warn "wg tool not found; creating placeholder keys (you should generate real keys manually)"
            echo "PRIVATE_PLACEHOLDER" > "$PRIV_FILE"
            echo "PUBLIC_PLACEHOLDER" > "$PUB_FILE"
        fi
        chmod 600 "$PRIV_FILE"
        chmod 644 "$PUB_FILE"
        chown root:root "$PRIV_FILE" "$PUB_FILE"
    else
        log "Existing WireGuard keypair found."
    fi

    C2_PUB_KEY=$(cat "$PUB_FILE" 2>/dev/null || echo "<no-pub-key>")
    echo ""
    log "C2 Server WireGuard Public Key (add this to concentrator):"
    echo "$C2_PUB_KEY"
    echo ""

=======
systemctl enable fail2ban
systemctl restart fail2ban

# WireGuard setup
if ! is_completed "wireguard_configured"; then
    echo "[*] Setting up WireGuard for C2 server..."
    mkdir -p "$WG_DIR"
    chmod 700 "$WG_DIR"

    PRIV_FILE="$WG_DIR/c2_server_private.key"
    PUB_FILE="$WG_DIR/c2_server_public.key"
    WG_LISTEN_PORT=51821  # Different from concentrator
    LOCAL_WG_ADDR="10.44.0.10/32"

    if [[ ! -f "$PRIV_FILE" ]]; then
        echo "[*] Generating WireGuard keypair for C2 server..."
        umask 077
        wg genkey | tee "$PRIV_FILE" | wg pubkey > "$PUB_FILE"
        chmod 600 "$PRIV_FILE"
        chmod 644 "$PUB_FILE"
        chown root:root "$PRIV_FILE" "$PUB_FILE"
    else
        echo "[*] Existing WireGuard keypair found."
    fi

    C2_PUB_KEY=$(cat "$PUB_FILE")
    echo ""
    echo "[*] C2 Server WireGuard Public Key (add this to concentrator):"
    echo "$C2_PUB_KEY"
    echo ""

>>>>>>> 83aa3e31
    # Create WireGuard config for C2 server
    WG_CONF="$WG_DIR/wg0.conf"
    cat > "$WG_CONF" <<EOF
[Interface]
Address = ${LOCAL_WG_ADDR}
ListenPort = ${WG_LISTEN_PORT}
PostUp = wg set %i private-key ${PRIV_FILE}
PostDown = true

[Peer]
# Concentrator configuration - populate manually
# PublicKey = <concentrator_public_key>
# AllowedIPs = 10.44.0.0/24
# Endpoint = <concentrator_public_or_lan_ip>:51820
# PersistentKeepalive = 25

EOF

    chown root:root "$WG_CONF"
    chmod 600 "$WG_CONF"
<<<<<<< HEAD
    # Make immutable if chattr exists and not already immutable
    if command -v chattr >/dev/null 2>&1; then
        chattr +i "$WG_CONF" || true
    fi

    log "WireGuard config created at $WG_CONF (immutable flag applied if available)"
    mark_completed "wireguard_configured"
else
    log "WireGuard configuration already completed, skipping..."
    PUB_FILE="$WG_DIR/c2_server_public.key"
    if [[ -f "$PUB_FILE" ]]; then
        C2_PUB_KEY=$(cat "$PUB_FILE")
        log "C2 Server WireGuard Public Key: $C2_PUB_KEY"
    fi
fi

# === Create C2 Directory Structure ===
if ! is_completed "c2_directories_created"; then
    log "Creating C2 framework directories..."
    mkdir -p "$C2_DIR" "$SLIVER_DIR" "$BEEF_DIR" "$C2_DIR/logs" "$C2_DIR/data"
    chown -R "$USER":"$USER" "$C2_DIR" || true
    mark_completed "c2_directories_created"
else
    log "C2 directories already created, skipping..."
fi

# === Install Sliver C2 Framework ===
if ! is_completed "sliver_installed"; then
    log "Installing Sliver C2 Framework..."
    mkdir -p "$SLIVER_DIR"
    cd "$SLIVER_DIR" || exit 1

    # Try to detect latest version if jq available
    if command -v jq >/dev/null 2>&1 && command -v curl >/dev/null 2>&1; then
        SLIVER_VERSION=$(curl -s https://api.github.com/repos/BishopFox/sliver/releases/latest | jq -r '.tag_name')
        log "Installing Sliver version: $SLIVER_VERSION"
    else
        SLIVER_VERSION="latest"
        log "Installing latest Sliver version (jq or curl not available for version detection)"
    fi

    # Decide arch
    ARCH="arm64"
    if [[ $(uname -m) == "x86_64" ]]; then
        ARCH="amd64"
    fi

    log "Downloading Sliver server..."
    if [[ "$SLIVER_VERSION" != "latest" ]]; then
        DOWNLOAD_URL="https://github.com/BishopFox/sliver/releases/download/${SLIVER_VERSION}/sliver-server_linux"
    else
        DOWNLOAD_URL="https://github.com/BishopFox/sliver/releases/latest/download/sliver-server_linux"
    fi

    if ! wget -O sliver-server "$DOWNLOAD_URL"; then
        warn "Failed to download Sliver server. Try manual download or check internet connectivity"
        # don't exit here; mark not installed and continue
    else
        chmod +x sliver-server
        chown "$USER":"$USER" sliver-server
        if [[ ! -x sliver-server ]]; then
            warn "Sliver server not executable after download"
        else
            log "Sliver server downloaded successfully"
        fi
    fi

=======
    chattr +i "$WG_CONF"

    echo "[*] WireGuard config created at $WG_CONF (marked immutable)"
    mark_completed "wireguard_configured"
else
    echo "[*] WireGuard configuration already completed, skipping..."
    # Still need to get public key for display
    PUB_FILE="$WG_DIR/c2_server_public.key"
    if [[ -f "$PUB_FILE" ]]; then
        C2_PUB_KEY=$(cat "$PUB_FILE")
        echo "[*] C2 Server WireGuard Public Key: $C2_PUB_KEY"
    fi
fi

# C2 directory structure
if ! is_completed "c2_directories_created"; then
    echo "[*] Creating C2 framework directories..."
    mkdir -p "$C2_DIR"
    mkdir -p "$SLIVER_DIR"
    mkdir -p "$BEEF_DIR"
    mkdir -p "$C2_DIR/logs"
    mkdir -p "$C2_DIR/data"
    chown -R "$USER":"$USER" "$C2_DIR"
    mark_completed "c2_directories_created"
else
    echo "[*] C2 directories already created, skipping..."
fi

# Sliver installation
if ! is_completed "sliver_installed"; then
    echo "[*] Installing Sliver C2 Framework..."
    cd "$SLIVER_DIR"

    # Download latest Sliver release
    if command -v jq >/dev/null 2>&1; then
        SLIVER_VERSION=$(curl -s https://api.github.com/repos/BishopFox/sliver/releases/latest | jq -r '.tag_name')
        echo "[*] Installing Sliver version: $SLIVER_VERSION"
    else
        SLIVER_VERSION="latest"
        echo "[*] Installing latest Sliver version (jq not available for version detection)"
    fi

    # Download Sliver server for Linux ARM64
    ARCH="arm64"
    if [[ $(uname -m) == "x86_64" ]]; then
        ARCH="amd64"
    fi

    echo "[*] Downloading Sliver server..."
    if [[ "$SLIVER_VERSION" != "latest" ]]; then
        DOWNLOAD_URL="https://github.com/BishopFox/sliver/releases/download/${SLIVER_VERSION}/sliver-server_linux"
    else
        DOWNLOAD_URL="https://github.com/BishopFox/sliver/releases/latest/download/sliver-server_linux"
    fi
    
    if ! wget -O sliver-server "$DOWNLOAD_URL"; then
        echo "[!] ERROR: Failed to download Sliver server"
        echo "[!] Try manual download or check internet connectivity"
        exit 1
    fi

    chmod +x sliver-server
    chown "$USER":"$USER" sliver-server

    # Verify download
    if [[ ! -x sliver-server ]]; then
        echo "[!] ERROR: Sliver server not executable after download"
        exit 1
    fi

    echo "[*] Sliver server downloaded successfully"

    # Create Sliver service configuration
>>>>>>> 83aa3e31
    cat > /etc/systemd/system/sliver.service <<EOF
[Unit]
Description=Sliver C2 Server
After=network.target
Wants=network.target

[Service]
Type=simple
User=$USER
WorkingDirectory=$SLIVER_DIR
ExecStart=$SLIVER_DIR/sliver-server daemon --lhost 10.44.0.10 --lport 8888
Restart=on-failure
RestartSec=5
StandardOutput=journal
StandardError=journal

[Install]
WantedBy=multi-user.target
EOF

<<<<<<< HEAD
    systemctl daemon-reload || true
    systemctl enable sliver || warn "Failed to enable sliver service"
    mark_completed "sliver_installed"
else
    log "Sliver installation already completed, skipping..."
fi

# === Install BeEF Framework ===
if ! is_completed "beef_installed"; then
    log "Installing BeEF (Browser Exploitation Framework)..."
    mkdir -p "$BEEF_DIR"
    cd "$BEEF_DIR" || exit 1

    # Install bundler if gem tool present
    if command -v gem >/dev/null 2>&1; then
        log "Installing Ruby bundler..."
        if ! gem install bundler --no-document >/dev/null 2>&1; then
            warn "Failed to install bundler via gem. Try: gem install bundler --no-document"
        fi
    else
        warn "gem not found; cannot install bundler automatically."
    fi

    # Clone BeEF repository if not present
    if [[ ! -d "$BEEF_DIR/.git" && ! -f "beef" ]]; then
        log "Cloning BeEF repository..."
        if ! git clone https://github.com/beefproject/beef.git .; then
            warn "Failed to clone BeEF repository; check internet connectivity"
        fi
    else
        log "BeEF repository already present"
    fi

    chown -R "$USER":"$USER" "$BEEF_DIR" || true

    # Install dependencies via bundle if available
    if command -v bundle >/dev/null 2>&1; then
        log "Installing BeEF dependencies (bundle install)..."
        if ! sudo -u "$USER" bundle install --jobs=4 --retry=3 >/dev/null 2>&1; then
            warn "BeEF bundle install failed. Ensure libsqlite3-dev and libssl-dev are installed and try manually."
        else
            log "BeEF bundle install completed (or reported success)."
        fi
    else
        warn "bundle not found; skipping 'bundle install' step. Install bundler and run 'bundle install' as $USER."
    fi

    # Create local config
    if [[ -f config.yaml && ! -f config.yaml.backup ]]; then
        sudo -u "$USER" cp config.yaml config.yaml.backup || true
    fi

=======
    systemctl daemon-reload
    systemctl enable sliver
    mark_completed "sliver_installed"
else
    echo "[*] Sliver installation already completed, skipping..."
fi

# BeEF installation
if ! is_completed "beef_installed"; then
    echo "[*] Installing BeEF (Browser Exploitation Framework)..."
    cd "$BEEF_DIR"

    # Install BeEF dependencies
    echo "[*] Installing Ruby bundler..."
    if ! gem install bundler; then
        echo "[!] ERROR: Failed to install bundler"
        echo "[!] Check Ruby installation and try: gem install bundler --no-document"
        exit 1
    fi

    # Clone BeEF repository if not already present
    if [[ ! -f "beef" ]]; then
        echo "[*] Cloning BeEF repository..."
        if ! git clone https://github.com/beefproject/beef.git .; then
            echo "[!] ERROR: Failed to clone BeEF repository"
            echo "[!] Check internet connectivity and try manual clone"
            exit 1
        fi
    else
        echo "[*] BeEF repository already present"
    fi

    chown -R "$USER":"$USER" "$BEEF_DIR"

    # Install BeEF as ops user with better error handling
    echo "[*] Installing BeEF dependencies (this may take several minutes)..."
    if ! sudo -u "$USER" bundle install; then
        echo "[!] ERROR: BeEF bundle install failed"
        echo "[!] This is often due to missing development headers"
        echo "[!] Required packages should be installed: libsqlite3-dev libssl-dev"
        echo "[!] Try: sudo -u $USER bundle install --verbose"
        exit 1
    fi

    echo "[*] BeEF installation completed successfully"

    # Create BeEF configuration
    if [[ -f config.yaml && ! -f config.yaml.backup ]]; then
        sudo -u "$USER" cp config.yaml config.yaml.backup
    fi

    # Update BeEF config to bind to VPN interface
>>>>>>> 83aa3e31
    sudo -u "$USER" tee config.yaml.local > /dev/null <<EOF
beef:
    version: '0.5.4.0'
    debug: false
    crypto_default_value_length: 80

    restrictions:
        permitted_hooking_subnet: ["10.44.0.0/24", "127.0.0.0/8", "0.0.0.0/0"]
        permitted_ui_subnet: ["10.44.0.0/24", "127.0.0.0/8"]

    http:
        debug: false
        host: "10.44.0.10"
        port: "3000"

    https:
        enable: false
        host: "10.44.0.10"
        port: "3443"

    database:
        file: "db/beef.db"

    credentials:
        user: "beef"
        passwd: "$(openssl rand -base64 12)"

    extension:
        admin_ui:
            enable: true
        metasploit:
            enable: false
        social_engineering:
            enable: true
EOF

<<<<<<< HEAD
    cat > /etc/systemd/system/beef.service <<EOF
=======
    # Create BeEF service
    cat > /etc/systemd/system/beef.service <<EOF
[Unit]
Description=BeEF Framework
After=network.target
Wants=network.target

[Service]
Type=simple
User=$USER
WorkingDirectory=$BEEF_DIR
ExecStart=/usr/bin/ruby beef -x -c config.yaml.local
Restart=on-failure
RestartSec=5
StandardOutput=journal
StandardError=journal

[Install]
WantedBy=multi-user.target
EOF

    systemctl daemon-reload
    systemctl enable beef
    mark_completed "beef_installed"
else
    echo "[*] BeEF installation already completed, skipping..."
fi
        admin_ui:
            enable: true
        metasploit:
            enable: false
        social_engineering:
            enable: true
EOF

# Create BeEF service
cat > /etc/systemd/system/beef.service <<EOF
>>>>>>> 83aa3e31
[Unit]
Description=BeEF Framework
After=network.target
Wants=network.target

[Service]
Type=simple
User=$USER
WorkingDirectory=$BEEF_DIR
ExecStart=/usr/bin/ruby beef -x -c config.yaml.local
Restart=on-failure
RestartSec=5
StandardOutput=journal
StandardError=journal

[Install]
WantedBy=multi-user.target
EOF

    systemctl daemon-reload || true
    systemctl enable beef || warn "Failed to enable beef service"
    mark_completed "beef_installed"
else
    log "BeEF installation already completed, skipping..."
fi

# === Configure Nginx Reverse Proxy ===
log "Configuring Nginx reverse proxy for C2 services..."
cat > /etc/nginx/sites-available/c2-server <<'NGINX_EOF'
# C2 Server Nginx Configuration
# Proxies external requests to internal C2 frameworks

# Bind only to the WireGuard interface (10.44.0.10)
server {
    listen 10.44.0.10:80;
    server_name internal-api.knightsgambitsecurity.com;

    # Restrict access to VPN subnet only
    allow 10.44.0.0/24;
    deny all;

    # Security headers
    add_header X-Frame-Options DENY;
    add_header X-Content-Type-Options nosniff;

    # Sliver HTTP listener proxy (implant comms, operator RPC)
    location /sliver {
        proxy_pass http://127.0.0.1:8888/;
        proxy_http_version 1.1;
        proxy_set_header Upgrade $http_upgrade;
        proxy_set_header Connection "upgrade";
        proxy_set_header Host $host;
        proxy_set_header X-Real-IP $remote_addr;
        proxy_set_header X-Forwarded-For $proxy_add_x_forwarded_for;
        proxy_set_header X-Forwarded-Proto $scheme;
        proxy_buffering off;
    }

    # BeEF hook (served to targets through redirector)
    location /beef {
        proxy_pass http://127.0.0.1:3000/;
        proxy_http_version 1.1;
        proxy_set_header Host $host;
        proxy_set_header X-Real-IP $remote_addr;
        proxy_set_header X-Forwarded-For $proxy_add_x_forwarded_for;
        proxy_set_header X-Forwarded-Proto $scheme;
    }

    # Default decoy page
    location / {
        root /var/www/html;
        index index.html;
        try_files $uri $uri/ =404;
    }
}

# BeEF Admin UI – separate port, VPN-only
server {
    listen 10.44.0.10:3001;
    server_name internal-api.knightsgambitsecurity.com;

    allow 10.44.0.0/24;
    deny all;

    location / {
        proxy_pass http://127.0.0.1:3000/;
        proxy_http_version 1.1;
        proxy_set_header Host $host;
        proxy_set_header X-Real-IP $remote_addr;
        proxy_set_header X-Forwarded-For $proxy_add_x_forwarded_for;
    }
}
NGINX_EOF

# Enable C2 nginx site
ln -sf /etc/nginx/sites-available/c2-server /etc/nginx/sites-enabled/
rm -f /etc/nginx/sites-enabled/default

# Test nginx configuration
if nginx -t >/dev/null 2>&1; then
    systemctl restart nginx || warn "Failed to restart nginx"
    log "Nginx configured successfully"
else
    warn "Nginx configuration test failed; check /var/log/nginx/error.log"
fi

# === Create Management Scripts ===
log "Creating C2 management scripts..."
mkdir -p "$C2_DIR"
cat > "$C2_DIR/c2-status.sh" <<'STATUS_EOF'
# C2 status script
#!/bin/bash
echo "=== C2 Server Status ==="
echo ""
echo "Services:"
systemctl --no-pager status sliver beef nginx wg-quick@wg0 | grep -E "(●|Active:|Main PID:)"
echo ""
echo "WireGuard:"
wg show 2>/dev/null || echo "wg not available"
echo ""
echo "Network Listeners:"
ss -tlnp | grep -E "(3000|3001|8888|80|443)" || true
echo ""
echo "BeEF Credentials:"
if [[ -f /opt/c2/beef/config.yaml.local ]]; then
    echo "User: $(grep -A1 'credentials:' /opt/c2/beef/config.yaml.local | grep 'user:' | awk '{print $2}' | tr -d '"')"
    echo "Pass: $(grep -A2 'credentials:' /opt/c2/beef/config.yaml.local | grep 'passwd:' | awk '{print $2}' | tr -d '"')"
fi
STATUS_EOF

# C2 start script
cat > "$C2_DIR/c2-start.sh" <<'START_EOF'
#!/bin/bash
echo "Starting C2 services..."
systemctl start sliver || echo "[!] Sliver failed to start"
systemctl start beef || echo "[!] BeEF failed to start"
systemctl start nginx || echo "[!] nginx failed to start"
systemctl start wg-quick@wg0 || echo "[!] wg-quick@wg0 failed to start"
echo "C2 services started. Check status with: ./c2-status.sh"
START_EOF

# C2 stop script
cat > "$C2_DIR/c2-stop.sh" <<'STOP_EOF'
#!/bin/bash
echo "Stopping C2 services..."
systemctl stop sliver || true
systemctl stop beef || true
echo "C2 services stopped."
START_EOF

chmod +x "$C2_DIR"/*.sh || true
chown "$USER":"$USER" "$C2_DIR"/*.sh || true

# === System Services ===
log "Enabling system services..."
systemctl daemon-reload || true
systemctl enable sliver || true
systemctl enable beef || true
systemctl enable nginx || true

log "Starting services (best-effort)..."
systemctl start sliver || warn "Sliver service failed to start - check logs with 'journalctl -u sliver'"
systemctl start beef || warn "BeEF service failed to start - check logs with 'journalctl -u beef'"

# === Final Configuration ===
<<<<<<< HEAD
log "Creating minimal status page..."
mkdir -p /var/www/html
=======
echo "[*] Creating decoy web content..."
>>>>>>> 83aa3e31
cat > /var/www/html/index.html <<'HTML_EOF'
<!DOCTYPE html>
<html>
<head>
    <title>Server Status</title>
    <meta charset="utf-8">
    <meta name="viewport" content="width=device-width, initial-scale=1.0">
    <style>
        body { font-family: monospace; background: #f0f0f0; margin: 40px; }
        .status { background: white; padding: 20px; border: 1px solid #ddd; }
        .ok { color: green; }
    </style>
</head>
<body>
    <h1>System Online</h1>
    <p>Server is running normally.</p>
    <p><small>Last updated: $(date)</small></p>
</body>
</html>
HTML_EOF

# === Diagnostics and Summary ===
echo ""
echo "=== C2 Server Setup Complete ==="
echo ""
echo "INSTALLED FRAMEWORKS:"
echo "  - Sliver C2: $SLIVER_DIR/sliver-server"
echo "  - BeEF: $BEEF_DIR"
echo ""
echo "REDIRECTOR INTEGRATION:"
echo "  - Redirector /api/v1/status → C2 /sliver → Sliver (127.0.0.1:8888)"
echo "  - Redirector /resources/updates → C2 /beef → BeEF (127.0.0.1:3000)"
echo "  - C2 binds only to VPN interface (10.44.0.10)"
echo "  - Health check available at /health"
echo ""
echo "MANAGEMENT SCRIPTS:"
echo "  - Status: $C2_DIR/c2-status.sh"
echo "  - Start: $C2_DIR/c2-start.sh"
echo "  - Stop: $C2_DIR/c2-stop.sh"
echo ""
echo "NEXT STEPS:"
echo "1. Add this C2's public key to concentrator:"
echo "   $C2_PUB_KEY"
echo ""
echo "2. Configure concentrator peer in $WG_CONF:"
echo "   chattr -i $WG_CONF"
echo "   # Add concentrator public key and endpoint"
echo "   chattr +i $WG_CONF"
echo ""
echo "3. Start WireGuard: systemctl start wg-quick@wg0"
echo ""
echo "4. Access services via VPN:"
echo "   - BeEF Admin UI: http://10.44.0.10:3001"
echo "   - Sliver Console: $SLIVER_DIR/sliver-server console"
echo ""
echo "5. Check service status: $C2_DIR/c2-status.sh"
echo ""
echo "SECURITY NOTES:"
echo "  - SSH hardened (keys only, no root login)"
echo "  - fail2ban active for SSH protection"
echo "  - C2 services only accessible via VPN"
echo "  - Config files marked immutable with chattr +i"
echo ""

exit 0<|MERGE_RESOLUTION|>--- conflicted
+++ resolved
@@ -82,7 +82,6 @@
     echo "[!] Warning: This script is designed for Avaota-A1 SBC. Continuing anyway..."
 fi
 
-<<<<<<< HEAD
 # Update & upgrade (dempotent via marker)
 apt_update_once
 
@@ -105,42 +104,17 @@
     nginx
     htop 
     tmux
-=======
-echo "[*] Updating system packages..."
-apt update && apt -y full-upgrade
-
-echo "[*] Installing base security and development packages..."
-DEBIAN_FRONTEND=noninteractive apt -y install \
-    fail2ban \
-    wireguard wireguard-tools \
-    git curl wget unzip \
-    build-essential \
-    golang-go \
-    nodejs npm \
-    ruby ruby-dev \
-    sqlite3 \
-    nginx \
-    htop tmux \
->>>>>>> 83aa3e31
     jq
 )
 
 ensure_packages "${BASE_PKGS[@]}"
 
 # Verify critical packages installed correctly
-<<<<<<< HEAD
 log "Verifying critical package installation..."
 for pkg in wireguard fail2ban git golang-go nginx ruby; do
     if ! pkg_installed "$pkg"; then
         warn "Critical package '$pkg' is NOT installed."
         CRITICAL_PKG_FAILURE=1
-=======
-echo "[*] Verifying package installation..."
-for pkg in wireguard fail2ban git golang-go nginx ruby; do
-    if ! dpkg -l | grep -q "^ii.*$pkg"; then
-        echo "[!] ERROR: Package $pkg failed to install"
-        exit 1
->>>>>>> 83aa3e31
     fi
 done
 
@@ -193,20 +167,20 @@
     fi
 done
 
+# === SSH Hardening ===
 log "Hardening SSH configuration..."
-# Backup original config
-cp /etc/ssh/sshd_config /etc/ssh/sshd_config.backup
-
-# Apply security settings
-sed -i 's/^#\?PermitRootLogin.*/PermitRootLogin no/' /etc/ssh/sshd_config
-sed -i 's/^#\?PasswordAuthentication.*/PasswordAuthentication no/' /etc/ssh/sshd_config
-sed -i 's/^#\?PubkeyAuthentication.*/PubkeyAuthentication yes/' /etc/ssh/sshd_config
-sed -i 's/^#\?AuthorizedKeysFile.*/AuthorizedKeysFile .ssh\/authorized_keys/' /etc/ssh/sshd_config
-sed -i 's/^#\?MaxAuthTries.*/MaxAuthTries 3/' /etc/ssh/sshd_config
-sed -i 's/^#\?ClientAliveInterval.*/ClientAliveInterval 300/' /etc/ssh/sshd_config
-sed -i 's/^#\?ClientAliveCountMax.*/ClientAliveCountMax 2/' /etc/ssh/sshd_config
-
-<<<<<<< HEAD
+if [[ -f /etc/ssh/sshd_config ]]; then
+    cp /etc/ssh/sshd_config /etc/ssh/sshd_config.backup || true
+fi
+
+sed -i 's/^#\?PermitRootLogin.*/PermitRootLogin no/' /etc/ssh/sshd_config || true
+sed -i 's/^#\?PasswordAuthentication.*/PasswordAuthentication no/' /etc/ssh/sshd_config || true
+sed -i 's/^#\?PubkeyAuthentication.*/PubkeyAuthentication yes/' /etc/ssh/sshd_config || true
+sed -i 's/^#\?AuthorizedKeysFile.*/AuthorizedKeysFile .ssh\/authorized_keys/' /etc/ssh/sshd_config || true
+sed -i 's/^#\?MaxAuthTries.*/MaxAuthTries 3/' /etc/ssh/sshd_config || true
+sed -i 's/^#\?ClientAliveInterval.*/ClientAliveInterval 300/' /etc/ssh/sshd_config || true
+sed -i 's/^#\?ClientAliveCountMax.*/ClientAliveCountMax 2/' /etc/ssh/sshd_config || true
+
 # Restart SSH to apply changes (guarded)
 if systemctl list-unit-files | grep -q "^ssh"; then
     systemctl restart ssh || warn "Failed to restart ssh - check journalctl -u ssh"
@@ -214,10 +188,6 @@
     warn "ssh service unit not found; skipping ssh restart"
 fi
 log "SSH configuration hardened"
-=======
-# Restart SSH to apply changes
-systemctl restart ssh
->>>>>>> 83aa3e31
 
 # Configure fail2ban only if it's installed
 if pkg_installed "fail2ban"; then
@@ -238,9 +208,8 @@
 bantime = 7200
 FAIL2BAN_EOF
 
-<<<<<<< HEAD
-systemctl enable fail2ban || warn "Failed to enable fail2ban"
-systemctl restart fail2ban || warn "Failed to restart fail2ban - check 'journalctl -u fail2ban'"
+    systemctl enable fail2ban || warn "Failed to enable fail2ban"
+    systemctl restart fail2ban || warn "Failed to restart fail2ban - check 'journalctl -u fail2ban'"
     log "fail2ban configured and started"
 else
     warn "fail2ban package not installed; skipping fail2ban configuration"
@@ -281,39 +250,6 @@
     echo "$C2_PUB_KEY"
     echo ""
 
-=======
-systemctl enable fail2ban
-systemctl restart fail2ban
-
-# WireGuard setup
-if ! is_completed "wireguard_configured"; then
-    echo "[*] Setting up WireGuard for C2 server..."
-    mkdir -p "$WG_DIR"
-    chmod 700 "$WG_DIR"
-
-    PRIV_FILE="$WG_DIR/c2_server_private.key"
-    PUB_FILE="$WG_DIR/c2_server_public.key"
-    WG_LISTEN_PORT=51821  # Different from concentrator
-    LOCAL_WG_ADDR="10.44.0.10/32"
-
-    if [[ ! -f "$PRIV_FILE" ]]; then
-        echo "[*] Generating WireGuard keypair for C2 server..."
-        umask 077
-        wg genkey | tee "$PRIV_FILE" | wg pubkey > "$PUB_FILE"
-        chmod 600 "$PRIV_FILE"
-        chmod 644 "$PUB_FILE"
-        chown root:root "$PRIV_FILE" "$PUB_FILE"
-    else
-        echo "[*] Existing WireGuard keypair found."
-    fi
-
-    C2_PUB_KEY=$(cat "$PUB_FILE")
-    echo ""
-    echo "[*] C2 Server WireGuard Public Key (add this to concentrator):"
-    echo "$C2_PUB_KEY"
-    echo ""
-
->>>>>>> 83aa3e31
     # Create WireGuard config for C2 server
     WG_CONF="$WG_DIR/wg0.conf"
     cat > "$WG_CONF" <<EOF
@@ -334,7 +270,6 @@
 
     chown root:root "$WG_CONF"
     chmod 600 "$WG_CONF"
-<<<<<<< HEAD
     # Make immutable if chattr exists and not already immutable
     if command -v chattr >/dev/null 2>&1; then
         chattr +i "$WG_CONF" || true
@@ -402,81 +337,6 @@
         fi
     fi
 
-=======
-    chattr +i "$WG_CONF"
-
-    echo "[*] WireGuard config created at $WG_CONF (marked immutable)"
-    mark_completed "wireguard_configured"
-else
-    echo "[*] WireGuard configuration already completed, skipping..."
-    # Still need to get public key for display
-    PUB_FILE="$WG_DIR/c2_server_public.key"
-    if [[ -f "$PUB_FILE" ]]; then
-        C2_PUB_KEY=$(cat "$PUB_FILE")
-        echo "[*] C2 Server WireGuard Public Key: $C2_PUB_KEY"
-    fi
-fi
-
-# C2 directory structure
-if ! is_completed "c2_directories_created"; then
-    echo "[*] Creating C2 framework directories..."
-    mkdir -p "$C2_DIR"
-    mkdir -p "$SLIVER_DIR"
-    mkdir -p "$BEEF_DIR"
-    mkdir -p "$C2_DIR/logs"
-    mkdir -p "$C2_DIR/data"
-    chown -R "$USER":"$USER" "$C2_DIR"
-    mark_completed "c2_directories_created"
-else
-    echo "[*] C2 directories already created, skipping..."
-fi
-
-# Sliver installation
-if ! is_completed "sliver_installed"; then
-    echo "[*] Installing Sliver C2 Framework..."
-    cd "$SLIVER_DIR"
-
-    # Download latest Sliver release
-    if command -v jq >/dev/null 2>&1; then
-        SLIVER_VERSION=$(curl -s https://api.github.com/repos/BishopFox/sliver/releases/latest | jq -r '.tag_name')
-        echo "[*] Installing Sliver version: $SLIVER_VERSION"
-    else
-        SLIVER_VERSION="latest"
-        echo "[*] Installing latest Sliver version (jq not available for version detection)"
-    fi
-
-    # Download Sliver server for Linux ARM64
-    ARCH="arm64"
-    if [[ $(uname -m) == "x86_64" ]]; then
-        ARCH="amd64"
-    fi
-
-    echo "[*] Downloading Sliver server..."
-    if [[ "$SLIVER_VERSION" != "latest" ]]; then
-        DOWNLOAD_URL="https://github.com/BishopFox/sliver/releases/download/${SLIVER_VERSION}/sliver-server_linux"
-    else
-        DOWNLOAD_URL="https://github.com/BishopFox/sliver/releases/latest/download/sliver-server_linux"
-    fi
-    
-    if ! wget -O sliver-server "$DOWNLOAD_URL"; then
-        echo "[!] ERROR: Failed to download Sliver server"
-        echo "[!] Try manual download or check internet connectivity"
-        exit 1
-    fi
-
-    chmod +x sliver-server
-    chown "$USER":"$USER" sliver-server
-
-    # Verify download
-    if [[ ! -x sliver-server ]]; then
-        echo "[!] ERROR: Sliver server not executable after download"
-        exit 1
-    fi
-
-    echo "[*] Sliver server downloaded successfully"
-
-    # Create Sliver service configuration
->>>>>>> 83aa3e31
     cat > /etc/systemd/system/sliver.service <<EOF
 [Unit]
 Description=Sliver C2 Server
@@ -497,7 +357,6 @@
 WantedBy=multi-user.target
 EOF
 
-<<<<<<< HEAD
     systemctl daemon-reload || true
     systemctl enable sliver || warn "Failed to enable sliver service"
     mark_completed "sliver_installed"
@@ -550,60 +409,6 @@
         sudo -u "$USER" cp config.yaml config.yaml.backup || true
     fi
 
-=======
-    systemctl daemon-reload
-    systemctl enable sliver
-    mark_completed "sliver_installed"
-else
-    echo "[*] Sliver installation already completed, skipping..."
-fi
-
-# BeEF installation
-if ! is_completed "beef_installed"; then
-    echo "[*] Installing BeEF (Browser Exploitation Framework)..."
-    cd "$BEEF_DIR"
-
-    # Install BeEF dependencies
-    echo "[*] Installing Ruby bundler..."
-    if ! gem install bundler; then
-        echo "[!] ERROR: Failed to install bundler"
-        echo "[!] Check Ruby installation and try: gem install bundler --no-document"
-        exit 1
-    fi
-
-    # Clone BeEF repository if not already present
-    if [[ ! -f "beef" ]]; then
-        echo "[*] Cloning BeEF repository..."
-        if ! git clone https://github.com/beefproject/beef.git .; then
-            echo "[!] ERROR: Failed to clone BeEF repository"
-            echo "[!] Check internet connectivity and try manual clone"
-            exit 1
-        fi
-    else
-        echo "[*] BeEF repository already present"
-    fi
-
-    chown -R "$USER":"$USER" "$BEEF_DIR"
-
-    # Install BeEF as ops user with better error handling
-    echo "[*] Installing BeEF dependencies (this may take several minutes)..."
-    if ! sudo -u "$USER" bundle install; then
-        echo "[!] ERROR: BeEF bundle install failed"
-        echo "[!] This is often due to missing development headers"
-        echo "[!] Required packages should be installed: libsqlite3-dev libssl-dev"
-        echo "[!] Try: sudo -u $USER bundle install --verbose"
-        exit 1
-    fi
-
-    echo "[*] BeEF installation completed successfully"
-
-    # Create BeEF configuration
-    if [[ -f config.yaml && ! -f config.yaml.backup ]]; then
-        sudo -u "$USER" cp config.yaml config.yaml.backup
-    fi
-
-    # Update BeEF config to bind to VPN interface
->>>>>>> 83aa3e31
     sudo -u "$USER" tee config.yaml.local > /dev/null <<EOF
 beef:
     version: '0.5.4.0'
@@ -640,47 +445,7 @@
             enable: true
 EOF
 
-<<<<<<< HEAD
     cat > /etc/systemd/system/beef.service <<EOF
-=======
-    # Create BeEF service
-    cat > /etc/systemd/system/beef.service <<EOF
-[Unit]
-Description=BeEF Framework
-After=network.target
-Wants=network.target
-
-[Service]
-Type=simple
-User=$USER
-WorkingDirectory=$BEEF_DIR
-ExecStart=/usr/bin/ruby beef -x -c config.yaml.local
-Restart=on-failure
-RestartSec=5
-StandardOutput=journal
-StandardError=journal
-
-[Install]
-WantedBy=multi-user.target
-EOF
-
-    systemctl daemon-reload
-    systemctl enable beef
-    mark_completed "beef_installed"
-else
-    echo "[*] BeEF installation already completed, skipping..."
-fi
-        admin_ui:
-            enable: true
-        metasploit:
-            enable: false
-        social_engineering:
-            enable: true
-EOF
-
-# Create BeEF service
-cat > /etc/systemd/system/beef.service <<EOF
->>>>>>> 83aa3e31
 [Unit]
 Description=BeEF Framework
 After=network.target
@@ -846,17 +611,13 @@
 systemctl start beef || warn "BeEF service failed to start - check logs with 'journalctl -u beef'"
 
 # === Final Configuration ===
-<<<<<<< HEAD
 log "Creating minimal status page..."
 mkdir -p /var/www/html
-=======
-echo "[*] Creating decoy web content..."
->>>>>>> 83aa3e31
 cat > /var/www/html/index.html <<'HTML_EOF'
 <!DOCTYPE html>
 <html>
 <head>
-    <title>Server Status</title>
+    <title>System Status</title>
     <meta charset="utf-8">
     <meta name="viewport" content="width=device-width, initial-scale=1.0">
     <style>
@@ -866,9 +627,11 @@
     </style>
 </head>
 <body>
-    <h1>System Online</h1>
-    <p>Server is running normally.</p>
-    <p><small>Last updated: $(date)</small></p>
+    <div class="status">
+        <h2>System Status</h2>
+        <p class="ok">✓ Services operational</p>
+        <p><small>Last check: $(date '+%Y-%m-%d %H:%M:%S')</small></p>
+    </div>
 </body>
 </html>
 HTML_EOF
@@ -880,6 +643,13 @@
 echo "INSTALLED FRAMEWORKS:"
 echo "  - Sliver C2: $SLIVER_DIR/sliver-server"
 echo "  - BeEF: $BEEF_DIR"
+echo ""
+echo "NETWORK CONFIGURATION:"
+echo "  - VPN IP: 10.44.0.10/32"
+echo "  - WireGuard Port: 51821/udp"
+echo "  - Sliver HTTP: 127.0.0.1:8888 (proxied via /sliver)"
+echo "  - BeEF: 127.0.0.1:3000 (proxied via /beef)"
+echo "  - BeEF Admin: 10.44.0.10:3001 (VPN-only access)"
 echo ""
 echo "REDIRECTOR INTEGRATION:"
 echo "  - Redirector /api/v1/status → C2 /sliver → Sliver (127.0.0.1:8888)"
